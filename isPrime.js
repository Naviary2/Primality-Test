--- conflicted
+++ resolved
@@ -1,648 +1,645 @@
-/*
-Source: https://github.com/latonv/MillerRabinPrimality
-Adapted by Andreas Tsevas
-See attached license below:
-
-MIT License
-
-Copyright (c) Laton Vermette (https://latonv.com)
-
-Permission is hereby granted, free of charge, to any person obtaining a copy of this software
-and associated documentation files (the "Software"), to deal in the Software without restriction,
-including without limitation the rights to use, copy, modify, merge, publish, distribute, sublicense,
-and/or sell copies of the Software, and to permit persons to whom the Software is furnished to do so,
-subject to the following conditions:
-
-The above copyright notice and this permission notice shall be included in all copies or substantial
-portions of the Software.
-
-THE SOFTWARE IS PROVIDED "AS IS", WITHOUT WARRANTY OF ANY KIND, EXPRESS OR IMPLIED, INCLUDING BUT NOT
-LIMITED TO THE WARRANTIES OF MERCHANTABILITY, FITNESS FOR A PARTICULAR PURPOSE AND NONINFRINGEMENT.
-IN NO EVENT SHALL THE AUTHORS OR COPYRIGHT HOLDERS BE LIABLE FOR ANY CLAIM, DAMAGES OR OTHER LIABILITY,
-WHETHER IN AN ACTION OF CONTRACT, TORT OR OTHERWISE, ARISING FROM, OUT OF OR IN CONNECTION WITH THE
-SOFTWARE OR THE USE OR OTHER DEALINGS IN THE SOFTWARE.
-*/
-
-// Note to myself, Naviary: ----------------------------------------------------------------------
-// Anything above 341550071728321 has an extremely low probability of returning false positives.
-// As long as both players use the same seeded RNG, then this will never break games if one
-// player's Huygen has different legal moves than the others.
-// The chance of false positives can further be reduced by modifying getAdaptiveNumRounds() to do more checks.
-// -----------------------------------------------------------------------------------------------
-
-"use strict";
-
-// Some useful BigInt constants
-const ZERO = 0n
-const ONE = 1n
-const TWO = 2n
-const FOUR = 4n
-const LIMIT_DETERMINISM = 2n ** 64n
-const LOWER_LIMIT_MONTGOMMERY = 10n ** 30n
-const MAX_SAFE_INTEGER_BIGINT = BigInt(Number.MAX_SAFE_INTEGER);
-
-// Useful int constants
-<<<<<<< HEAD
-// See https://en.wikipedia.org/wiki/Miller%E2%80%93Rabin_primality_test#Testing_against_small_sets_of_bases
-// and: https://oeis.org/A014233
-// and longer base lists: https://en.wikipedia.org/wiki/Miller%E2%80%93Rabin_primality_test#Deterministic_variants_of_the_test 
-=======
->>>>>>> c6c4f1fd
-const LIMIT_2 = 2047
-const LIMIT_2_3 = 1373653
-const LIMIT_2_3_5 = 25326001
-const LIMIT_2_3_5_7 = 3215031751
-const LIMIT_2_3_5_7_11 = 2152302898747
-const LIMIT_2_3_5_7_11_13 = 3474749660383
-const LIMIT_2_3_5_7_11_13_17 = 341550071728321
-const SAFE_SQRT = Math.sqrt(Number.MAX_SAFE_INTEGER)
-
-// Bases for deterministic Miller-Rabin
-// See https://en.wikipedia.org/wiki/Miller%E2%80%93Rabin_primality_test#Testing_against_small_sets_of_bases
-// and: https://oeis.org/A014233
-// and: https://miller-rabin.appspot.com/
-const INT_BASES = [2, 3, 5, 7, 11, 13, 17, 19, 23]
-const BIGINT_BASES = [2n, 325n, 9375n, 28178n, 450775n, 9780504n, 1795265022n]
-
-/**
- * Calculates the inverse of `2^exp` modulo the given odd `base`.
- *
- * @param {number} exp The exponent of the power of 2 that should be inverted (_not_ the power of 2 itself!)
- * @param {bigint} base The modulus to invert with respect to
- * @returns {bigint}
- */
-function invertPowerOfTwo(exp, base) {
-  // Penk's rshift inversion method, but restricted to powers of 2 and odd bases (which is all we require for Miller-Rabin)
-  // Just start from 1 and repeatedly halve, adding the base whenever necessary to remain even.
-  let inv = ONE
-  for (let i = 0; i < exp; i++) {
-    if (inv & ONE) inv += base
-    inv >>= ONE
-  }
-
-  return inv
-}
-
-/**
- * Calculates the multiplicity of 2 in the prime factorization of `n` -- i.e., how many factors of 2 `n` contains.
- * So if `n = 2^k * d` and `d` is odd, the returned value would be `k`.
- *
- * @param {bigint} n Any number
- * @returns {bigint} The multiplicity of 2 in the prime factorization of `n`
- */
-function twoMultiplicity(n) {
-  if (n === ZERO) return ZERO
-
-  let m = ZERO
-  while (true) {
-    // Since n is not 0, it must have a leading 1 bit, so this is safe
-    if (n & (ONE << m)) return m // Bail out when we reach the least significant 1 bit
-    m++
-  }
-}
-
-/**
- * Produces a string of random bits with the specified length.
- * Mainly useful as input to BigInt constructors that take digit strings of arbitrary length.
- *
- * @param {number} numBits How many random bits to return.
- * @returns {string} A string of `numBits` random bits.
- */
-function getRandomBitString(numBits) {
-  let bits = ""
-  while (bits.length < numBits) {
-    bits += Math.random()
-      .toString(2)
-      .substring(2, 50)
-  }
-  return bits.substring(0, numBits)
-}
-
-/**
- * Produces a Montgomery reduction context that can be used to define and operate on numbers in Montgomery form
- * for the given base.
- *
- * @param {bigint} base The modulus of the reduction context. Must be an odd number.
- * @returns {MontgomeryReductionContext}
- */
-function getReductionContext(base) {
-  if (!(base & ONE)) throw new Error(`base must be odd`)
-
-  // Select the auxiliary modulus r to be the smallest power of two greater than the base modulus
-  const numBits = bitLength(base)
-  const littleShift = numBits
-  const shift = BigInt(littleShift)
-  const r = ONE << shift
-
-  // Calculate the modular inverses of r (mod base) and base (mod r)
-  const rInv = invertPowerOfTwo(littleShift, base)
-  const baseInv = r - (((rInv * r - ONE) / base) % r) // From base*baseInv + r*rInv = 1  (mod r)
-
-  return { base, shift, r, rInv, baseInv }
-}
-
-/**
- * Convert the given number into its Montgomery form, according to the given Montgomery reduction context.
- *
- * @param {bigint} n Any number
- * @param {MontgomeryReductionContext} ctx The Montgomery reduction context to reduce into
- * @returns {bigint} The Montgomery form of `n`
- */
-function montgomeryReduce(n, ctx) {
-  return (n << ctx.shift) % ctx.base
-}
-
-// /**
-//  * Converts the given number _out_ of Montgomery form, according to the given Montgomery reduction context.
-//  *
-//  * @param {bigint} n A number in Montgomery form
-//  * @param {MontgomeryReductionContext} ctx The Montgomery reduction context to reduce out of
-//  * @returns {bigint} The (no longer Montgomery-reduced) number whose Montgomery form was `n`
-//  */
-// function invMontgomeryReduce(n, ctx) {
-//   return (n * ctx.rInv) % ctx.base
-// }
-
-/**
- * Squares a number in Montgomery form.
- *
- * @param {bigint} n A number in Montgomery form
- * @param {MontgomeryReductionContext} ctx The Montgomery reduction context to square within
- * @returns {bigint} The Montgomery-reduced square of `n`
- */
-function montgomerySqr(n, ctx) {
-  return montgomeryMul(n, n, ctx)
-}
-
-/**
- * Multiplies two numbers in Montgomery form.
- *
- * @param {bigint} a A number in Montgomery form
- * @param {bigint} b A number in Montgomery form
- * @param {MontgomeryReductionContext} ctx The Montgomery reduction context to multiply within
- * @returns {bigint} The Montgomery-reduced product of `a` and `b`
- */
-function montgomeryMul(a, b, ctx) {
-  if (a === ZERO || b === ZERO) return ZERO
-
-  const rm1 = ctx.r - ONE
-  let unredProduct = a * b
-
-  const t = (((unredProduct & rm1) * ctx.baseInv) & rm1) * ctx.base
-  let product = (unredProduct - t) >> ctx.shift
-
-  if (product >= ctx.base) product -= ctx.base
-  else if (product < ZERO) product += ctx.base
-
-  return product
-}
-
-/**
- * Calculates `n` to the power of `exp` in Montgomery form.
- * While `n` must be in Montgomery form, `exp` should not.
- *
- * @param {bigint} n A number in Montgomery form; the base of the exponentiation
- * @param {bigint} exp Any number (_not_ in Montgomery form)
- * @param {MontgomeryReductionContext} ctx The Montgomery reduction context to exponentiate within
- * @returns {bigint} The Montgomery-reduced result of taking `n` to exponent `exp`
- */
-function montgomeryPow(n, exp, ctx) {
-  // Exponentiation by squaring
-  const expLen = BigInt(bitLength(exp))
-  let result = montgomeryReduce(ONE, ctx)
-  for (let i = ZERO, x = n; i < expLen; ++i, x = montgomerySqr(x, ctx)) {
-    if (exp & (ONE << i)) result = montgomeryMul(result, x, ctx)
-  }
-
-  return result
-}
-
-/** A record class to hold the result of primality testing. */
-// class PrimalityResult {
-//   /**
-//    * Constructs a result object from the given options
-//    * @param {PrimalityResultOptions} options
-//    */
-//   constructor({ probablePrime }) {
-//     this.probablePrime = probablePrime
-//   }
-// }
-
-/**
- * Calculates the gcd of two positive bigints.
- *
- * @param {bigint} a The first number (must be positive)
- * @param {bigint} b The second number (must be positive)
- * @returns {bigint} gcd(a, b)
- */
-function ugcd(a, b) {
-  if (a === b) return a
-  if (a === ZERO) return b
-  if (b === ZERO) return a
-
-  // Strip out any shared factors of two beforehand (to be re-added at the end)
-  let sharedTwoFactors = ZERO
-  while (!((a & ONE) | (b & ONE))) {
-    sharedTwoFactors++
-    a >>= ONE
-    b >>= ONE
-  }
-
-  while (a !== b && b > ONE) {
-    // Any remaining factors of two in either number are not important to the gcd and can be shifted away
-    while (!(a & ONE)) a >>= ONE
-    while (!(b & ONE)) b >>= ONE
-
-    // Standard Euclidean algorithm, maintaining a > b and avoiding division
-    if (b > a) [a, b] = [b, a]
-    else if (a === b) break
-
-    a -= b
-  }
-
-  // b is the gcd, after re-applying the shared factors of 2 removed earlier
-  return b << sharedTwoFactors
-}
-
-/**
- * Ensures that all bases in the given array are valid for use in Miller-Rabin tests on the number `n = nSub + 1`.
- * A base is valid if it is an integer in the range [2, n-2].
- *
- * If `bases` is null or undefined, it is ignored and null is returned.
- * If `bases` is an array of valid bases, they will be returned as a new array, all coerced to BigInts.
- * Otherwise, a RangeError will be thrown if any of the bases are outside the valid range, or a TypeError will
- * be thrown if `bases` is neither an array nor null/undefined.
- *
- * @param {BigIntResolvable[] | null} bases The array of bases to validate
- * @param {bigint} nSub One less than the number being primality tested
- * @returns {bigint[] | null} An array of BigInts provided all bases were valid, or null if the input was null
- */
-function validateBases(bases, nSub) {
-  if (bases == null) return null
-  if (!Array.isArray(bases)) throw new TypeError(`invalid bases option (must be an array)`);
-  // Ensure all bases are valid BigInts within [2, n-2]
-  return bases.map(b => {
-    if (typeof b !== "bigint") b = BigInt(b)
-    if (!(b >= TWO) || !(b < nSub)) throw new RangeError(`invalid base (must be in the range [2, n-2]): ${b}`)
-    return b
-  })
-}
-
-/**
- * Computes (p1 * p2) mod modulus for numbers
- * @param {Number} p1 - base
- * @param {Number} p2 - base
- * @param {Number} modulus - modulus
- * @returns - return value: (p1 * p2) % modulus
- */
-function modProductNumber (p1, p2, modulus) {
-  if (p1 > SAFE_SQRT || p2 > SAFE_SQRT) return Number(( BigInt(p1)*BigInt(p2) ) % BigInt(modulus))
-  else return (p1*p2) % modulus
-}
-
-/**
- * Computes (base ^ 2) mod modulus for numbers
- * @param {Number} base - base
- * @param {Number} modulus - modulus
- * @returns - return value: (base ** 2) % modulus
- */
-function modSquaredNumber (base, modulus) {
-  if (base > SAFE_SQRT) return Number(( BigInt(base)**TWO ) % BigInt(modulus))
-  else return (base**2) % modulus
-}
-
-/**
- * Computes (base ^ exponent) mod modulus for numbers, avoiding recursion because of large exponent
- * @param {Number} base - base
- * @param {Number} exponent - exponent
- * @param {Number} modulus - modulus
- * @returns - return value: (base ** exponent) % modulus
- */
-function modPowNumber (base, exponent, modulus) {
-  let accumulator = 1
-  while (exponent != 0) {
-    if (exponent % 2 == 0) {
-      exponent = exponent / 2
-      base = modSquaredNumber(base, modulus)
-    } else {
-      exponent = exponent - 1
-      accumulator = modProductNumber(base, accumulator, modulus)
-    }
-  }
-  return accumulator
-}
-
-/**
- * Computes (base ^ exponent) mod modulus for BigInts, avoiding recursion because of large exponent
- * @param {bigint} base - base
- * @param {bigint} exponent - exponent
- * @param {bigint} modulus - modulus
- * @returns - return value: (base ** exponent) % modulus
- */
-function modPowBigint (base, exponent, modulus) {
-  let accumulator = ONE
-  while (exponent != ZERO) {
-    if (exponent % TWO == ZERO) {
-      exponent = exponent / TWO
-      base = (base**TWO) % modulus
-    } else {
-      exponent = exponent - ONE
-      accumulator = (base*accumulator) % modulus
-    }
-  }
-  return accumulator
-}
-
-/**
- * Runs Miller-Rabin primality tests on `n` which can be a number, string, or a bigint.
- * If `n` is a number/string smaller than Number.MAX_SAFE_INTEGER, then primalityTestNumber() is called.
- * If `n` is a bigint/string larger than Number.MAX_SAFE_INTEGER, then primalityTestBigint() is called.
- * @param {number|string|bigint} n - A number or bigint integer to be tested for primality.
- * @param {PrimalityTestOptions?} options - optional arguments passed along to primalityTestBigint() if necessary
- * @returns {boolean} true if all the primality tests passed, false otherwise
- */
-function primalityTest(n, options) {
-  if (typeof n === 'number') return primalityTestNumber(n)
-  else if (typeof n === 'string') n = BigInt(n);
-
-  if (n < MAX_SAFE_INTEGER_BIGINT) return primalityTestNumber(Number(n))
-  return primalityTestBigint(n, options)
-}
-
-/**
- * Runs deterministic Miller-Rabin primality test on number `n`
- * @param {Number} n - A number be tested for primality.
- * @returns {boolean} true if all the primality tests passed, false otherwise
- */
-function primalityTestNumber(n) {
-  let bases
-  // Handle some small special cases
-  if (n < 2) return false // n = 0 or 1
-  else if (n < 4) return true // n = 2 or 3
-  else if (n % 2 == 0) return false // Quick short-circuit for other even n
-  else if (n < LIMIT_2) bases = INT_BASES.slice(0, 1)
-  else if (n < LIMIT_2_3) bases = INT_BASES.slice(0, 2)
-  else if (n < LIMIT_2_3_5) bases = INT_BASES.slice(0, 3)
-  else if (n < LIMIT_2_3_5_7) bases = INT_BASES.slice(0, 4)
-  else if (n < LIMIT_2_3_5_7_11) bases = INT_BASES.slice(0, 5)
-  else if (n < LIMIT_2_3_5_7_11_13) bases = INT_BASES.slice(0, 6)
-  else if (n < LIMIT_2_3_5_7_11_13_17) bases = INT_BASES.slice(0, 7)
-  else bases = INT_BASES.slice(0, 9)
-
-  let nSub = n - 1
-  let r = 0
-  let d = nSub
-  while (d % 2 == 0) {
-    d = d / 2
-    r += 1
-  }
-
-  for (let round = 0; round < bases.length; round++) {
-    let base = bases[round]
-    
-    // Normal Miller-Rabin method => FAST for smaller numbers!
-    let modularpower = modPowNumber(base, d, n)
-    if (modularpower != 1) {
-      for (let i = 0, x = modularpower;  x!= nSub; i += 1, x = modSquaredNumber(x,n)) {
-        if (i == r - 1) return false
-      }
-    }
-  }
-  
-  return true
-}
-
-/**
- * Runs probabilistic Miller-Rabin primality tests on bigint `n` using randomly-chosen bases, to determine with high probability whether `n` is a prime number.
- *
- * @param {bigint} n A Bigint integer to be tested for primality.
- * @param {PrimalityTestOptions?} options An object specifying the `numRounds` and/or `findDivisor` options.
- *   - `numRounds` is a positive integer specifying the number of random bases to test against.
- *    If none is provided, a reasonable number of rounds will be chosen automatically to balance speed and accuracy.
- *   - `bases` is an array of integers to use as the bases for Miller-Rabin testing. If this option
- *    is specified, the `numRounds` option will be ignored, and the maximum number of testing rounds will equal `bases.length` (one round
- *    for each given base). Every base provided must lie within the range [2, n-2] (inclusive) or a RangeError will be thrown.
- *    If `bases` is specified but is not an array, a TypeError will be thrown.
- *   - `findDivisor` is a boolean specifying whether to calculate and return a divisor of `n` in certain cases where this is
- *    easily possible (not guaranteed). Set this to false to avoid extra calculations if a divisor is not needed. Defaults to `true`.
- *   - `useMontgomery` specifies whether the Montgomery reduction context for faster modular exponentiation should be used.
- *     If left undefined, it is set automatically (recommended).
- * @returns {boolean} true if all the primality tests passed, false otherwise
- */
-function primalityTestBigint(
-  n,
-{ numRounds, bases, findDivisor = true, useMontgomery} = {}
-) {
-  // Handle some small special cases
-  if (n < TWO) return false // n = 0 or 1
-  else if (n < FOUR) return true // n = 2 or 3
-  else if (!(n & ONE)) return false // Quick short-circuit for other even n
-  else if (n < LIMIT_DETERMINISM) bases = BIGINT_BASES
-
-  const nBits = bitLength(n)
-  const nSub = n - ONE
-
-  // Represent n-1 as d * 2^r, with d odd
-  const r = twoMultiplicity(nSub) // Multiplicity of prime factor 2 in the prime factorization of n-1
-  const d = nSub >> r // The result of factoring out all powers of 2 from n-1
-
-  // Either use the user-provided list of bases to test against, or determine how many random bases to test
-  const validBases = validateBases(bases, nSub)
-  if (validBases != null) numRounds = validBases.length
-  else if (numRounds == null || numRounds < 1) {
-    // If the number of testing rounds was not provided, pick a reasonable one based on the size of n
-    // Larger n have a vanishingly small chance to be falsely labelled probable primes, so we can balance speed and accuracy accordingly
-    numRounds = getAdaptiveNumRounds(nBits)
-  }
-
-  let baseIndex = 0 // Only relevant if the user specified a list of bases to use
-
-  // if useMontgomery is not specified, it will be set according to the cutoff at LOWER_LIMIT_MONTGOMMERY
-  if (useMontgomery === undefined) {
-    if (n < LOWER_LIMIT_MONTGOMMERY) useMontgomery = false
-    else useMontgomery = true
-  }
-
-  if (useMontgomery) { // Faster for larger numbers (like above 1e30)
-    // Convert into a Montgomery reduction context for faster modular exponentiation
-    const reductionContext = getReductionContext(n)
-    const oneReduced = montgomeryReduce(ONE, reductionContext) // The number 1 in the reduction context
-    const nSubReduced = montgomeryReduce(nSub, reductionContext) // The number n-1 in the reduction context
-
-    for (let round = 0; round < numRounds; round++) {
-      let base
-      if (validBases != null) {
-        // Use the next user-specified base
-        base = validBases[baseIndex]
-        baseIndex++
-      } else {
-        // Select a random base to test
-        do {
-          base = BigInt("0b" + getRandomBitString(nBits))
-        } while (!(base >= TWO) || !(base < nSub)) // The base must lie within [2, n-2]
-      }
-
-      // Check whether the chosen base has any factors in common with n (if so, we can end early)
-      if (findDivisor) {
-        const gcd = ugcd(n, base)
-        if (gcd !== ONE) return false // Found a factor of n, so no need for further primality tests
-      }
-
-      const baseReduced = montgomeryReduce(base, reductionContext)
-      let x = montgomeryPow(baseReduced, d, reductionContext)
-      if (x === oneReduced || x === nSubReduced) continue // The test passed: base^d = +/-1 (mod n)
-
-      // Perform the actual Miller-Rabin loop
-      let i, y
-      for (i = ZERO; i < r; i++) {
-        y = montgomerySqr(x, reductionContext)
-
-        if (y === oneReduced) return false // The test failed: base^(d*2^i) = 1 (mod n) and thus cannot be -1 for any i
-        else if (y === nSubReduced) {
-          // The test passed: base^(d*2^i) = -1 (mod n) for the current i
-          // So n is a strong probable prime to this base (though n may still be composite)
-          return true
-        }
-        x = y
-      }
-
-      // No value of i satisfied base^(d*2^i) = +/-1 (mod n)
-      // So this base is a witness to the guaranteed compositeness of n
-      if (i === r) return false
-    }
-    return true
-  } else { // Use Miller-Robin method (faster for smaller numbers, like below 1e30)
-    for (let round = 0; round < numRounds; round++) {
-      let base
-      if (validBases != null) {
-        // Use the next user-specified base
-        base = validBases[baseIndex]
-        baseIndex++
-      } else {
-        // Select a random base to test
-        do {
-          base = BigInt("0b" + getRandomBitString(nBits))
-        } while (!(base >= TWO) || !(base < nSub)) // The base must lie within [2, n-2]
-      }
-
-      // Check whether the chosen base has any factors in common with n (if so, we can end early)
-      if (findDivisor) {
-        const gcd = ugcd(n, base)
-        if (gcd !== ONE) return false // Found a factor of n, so no need for further primality tests
-      }
-
-      // normal Miller-Rabin
-      let modularpower = modPowBigint(base, d, n)
-      if (modularpower != ONE) {
-        for (let i = ZERO, x = modularpower;  x!= nSub; i += ONE, x = (x**TWO) % n) {
-          if (i == r - ONE) return false
-        }
-      }
-    }
-    return true
-  }
-}
-
-/**
- * Calculates the length of `n` in bits.
- *
- * @param {bigint} n Any positive integer
- * @returns {number} The number of bits required to encode `n`
- */
-function bitLength(n) {
-  // Surprisingly, string conversion seems to be the most performant way to get the bit length of a BigInt at present...
-  return n.toString(2).length
-}
-
-/**
- * Determines an appropriate number of Miller-Rabin testing rounds to perform based on the size of the
- * input number being tested. Larger numbers generally require fewer rounds to maintain a given level
- * of accuracy.
- *
- * @param {number} inputBits The number of bits in the input number.
- * @returns {number} How many rounds of testing to perform.
- */
-function getAdaptiveNumRounds(inputBits) {
-  if (inputBits > 1000) return 2
-  else if (inputBits > 500) return 3
-  else if (inputBits > 250) return 4
-  else if (inputBits > 150) return 5
-  else return 6
-}
-
-
-////////////////////////////////////////////////////////////////////////////////////////////////////////
-// Everything below this line is only for testing purposes
-////////////////////////////////////////////////////////////////////////////////////////////////////////
-
-
-// Get the mathjs module via "npm install mathjs"
-let mathjs = require('mathjs');
-
-let prime1 = 11;
-let prime2 = BigInt("34260522533194312141699016768017376046579370858274371908475849");
-let prime3 = BigInt("24609615439855545007865829059894825853255339682863740988001");
-let prime4 = BigInt("10000000000000000000000000000000000000000000000000000000000000000000000000000000000000000000000000267");
-let largecomposite = prime2*prime3;
-
-function run_basic_tests(){
-  console.log("prime1 is prime? " + primalityTest(prime1));
-  console.log("prime2 is prime? " + primalityTest(prime2));
-  console.log("prime3 is prime? " + primalityTest(prime3));
-  console.log("prime4 is prime? " + primalityTest(prime4));
-  console.log("Product of prime2 and prime3 is prime? " + primalityTest(largecomposite));
-  console.log("Stupidly large composite is prime? " + primalityTest(BigInt("10") ** BigInt("1000") + BigInt("13")));
-}
-run_basic_tests();
-
-function test_for_errors(){
-  let erroramount = 0;
-  let N_TESTS = 1000;
-  for (let i = 0; i< N_TESTS; i++){
-    if (primalityTest(largecomposite)) erroramount++;
-  }
-  console.log("Consistency test. Number of false positives after " + N_TESTS + " tests: " + erroramount);
-}
-test_for_errors(largecomposite);
-
-function speed_test(){
-  let N_START = 10n**10n;
-  let N_STEPS = 10n**5n;
-  let timer = Date.now();
-  for (let i = N_START; i< N_START + N_STEPS; i+= 1n){
-    primalityTest(i, {useMontgomery: false});
-  }
-  console.log(`Speed test. Time ellapsed: ${(Date.now()-timer)/1000}s`);
-}
-speed_test();
-
-function mathjs_speed_test(){
-  let N_START = 10**10;
-  let N_STEPS = 10**5;
-  let timer = Date.now();
-  for (let i = N_START; i< N_START + N_STEPS; i+= 1){
-    mathjs.isPrime(i);
-  }
-  console.log(`Mathjs speed test. Time ellapsed: ${(Date.now()-timer)/1000}s`);
-}
-mathjs_speed_test();
-
-// Test this program for correctness with mathjs library
-function test_program(){
-  let i = 10**12 + 1;
-  while(true) {
-    let isprime_thisprogram = primalityTest(i);
-    let isprime_mathjs = mathjs.isPrime(i);
-    if (isprime_thisprogram != isprime_mathjs){
-      console.log(`Program fails for number ${i}`);
-      console.log(isprime_thisprogram);
-      console.log(isprime_mathjs);
-      break;
-    } else if(i % 10000 == 0){
-      console.log(`Numbers up to ${i} tested`);
-    }
-    i += 1;
-  }
-}
-// test_program();
-
+/*
+Source: https://github.com/latonv/MillerRabinPrimality
+Adapted by Andreas Tsevas
+See attached license below:
+
+MIT License
+
+Copyright (c) Laton Vermette (https://latonv.com)
+
+Permission is hereby granted, free of charge, to any person obtaining a copy of this software
+and associated documentation files (the "Software"), to deal in the Software without restriction,
+including without limitation the rights to use, copy, modify, merge, publish, distribute, sublicense,
+and/or sell copies of the Software, and to permit persons to whom the Software is furnished to do so,
+subject to the following conditions:
+
+The above copyright notice and this permission notice shall be included in all copies or substantial
+portions of the Software.
+
+THE SOFTWARE IS PROVIDED "AS IS", WITHOUT WARRANTY OF ANY KIND, EXPRESS OR IMPLIED, INCLUDING BUT NOT
+LIMITED TO THE WARRANTIES OF MERCHANTABILITY, FITNESS FOR A PARTICULAR PURPOSE AND NONINFRINGEMENT.
+IN NO EVENT SHALL THE AUTHORS OR COPYRIGHT HOLDERS BE LIABLE FOR ANY CLAIM, DAMAGES OR OTHER LIABILITY,
+WHETHER IN AN ACTION OF CONTRACT, TORT OR OTHERWISE, ARISING FROM, OUT OF OR IN CONNECTION WITH THE
+SOFTWARE OR THE USE OR OTHER DEALINGS IN THE SOFTWARE.
+*/
+
+// Note to myself, Naviary: ----------------------------------------------------------------------
+// Anything above 341550071728321 has an extremely low probability of returning false positives.
+// As long as both players use the same seeded RNG, then this will never break games if one
+// player's Huygen has different legal moves than the others.
+// The chance of false positives can further be reduced by modifying getAdaptiveNumRounds() to do more checks.
+// -----------------------------------------------------------------------------------------------
+
+"use strict";
+
+// Some useful BigInt constants
+const ZERO = 0n
+const ONE = 1n
+const TWO = 2n
+const FOUR = 4n
+const LIMIT_DETERMINISM = 2n ** 64n
+const LOWER_LIMIT_MONTGOMMERY = 10n ** 30n
+const MAX_SAFE_INTEGER_BIGINT = BigInt(Number.MAX_SAFE_INTEGER);
+
+// Useful int constants
+// See https://en.wikipedia.org/wiki/Miller%E2%80%93Rabin_primality_test#Testing_against_small_sets_of_bases
+// and: https://oeis.org/A014233
+// and longer base lists: https://en.wikipedia.org/wiki/Miller%E2%80%93Rabin_primality_test#Deterministic_variants_of_the_test 
+const LIMIT_2 = 2047
+const LIMIT_2_3 = 1373653
+const LIMIT_2_3_5 = 25326001
+const LIMIT_2_3_5_7 = 3215031751
+const LIMIT_2_3_5_7_11 = 2152302898747
+const LIMIT_2_3_5_7_11_13 = 3474749660383
+const LIMIT_2_3_5_7_11_13_17 = 341550071728321
+const SAFE_SQRT = Math.sqrt(Number.MAX_SAFE_INTEGER)
+
+// Bases for deterministic Miller-Rabin
+// See https://en.wikipedia.org/wiki/Miller%E2%80%93Rabin_primality_test#Testing_against_small_sets_of_bases
+// and: https://oeis.org/A014233
+// and: https://miller-rabin.appspot.com/
+const INT_BASES = [2, 3, 5, 7, 11, 13, 17, 19, 23]
+const BIGINT_BASES = [2n, 325n, 9375n, 28178n, 450775n, 9780504n, 1795265022n]
+
+/**
+ * Calculates the inverse of `2^exp` modulo the given odd `base`.
+ *
+ * @param {number} exp The exponent of the power of 2 that should be inverted (_not_ the power of 2 itself!)
+ * @param {bigint} base The modulus to invert with respect to
+ * @returns {bigint}
+ */
+function invertPowerOfTwo(exp, base) {
+  // Penk's rshift inversion method, but restricted to powers of 2 and odd bases (which is all we require for Miller-Rabin)
+  // Just start from 1 and repeatedly halve, adding the base whenever necessary to remain even.
+  let inv = ONE
+  for (let i = 0; i < exp; i++) {
+    if (inv & ONE) inv += base
+    inv >>= ONE
+  }
+
+  return inv
+}
+
+/**
+ * Calculates the multiplicity of 2 in the prime factorization of `n` -- i.e., how many factors of 2 `n` contains.
+ * So if `n = 2^k * d` and `d` is odd, the returned value would be `k`.
+ *
+ * @param {bigint} n Any number
+ * @returns {bigint} The multiplicity of 2 in the prime factorization of `n`
+ */
+function twoMultiplicity(n) {
+  if (n === ZERO) return ZERO
+
+  let m = ZERO
+  while (true) {
+    // Since n is not 0, it must have a leading 1 bit, so this is safe
+    if (n & (ONE << m)) return m // Bail out when we reach the least significant 1 bit
+    m++
+  }
+}
+
+/**
+ * Produces a string of random bits with the specified length.
+ * Mainly useful as input to BigInt constructors that take digit strings of arbitrary length.
+ *
+ * @param {number} numBits How many random bits to return.
+ * @returns {string} A string of `numBits` random bits.
+ */
+function getRandomBitString(numBits) {
+  let bits = ""
+  while (bits.length < numBits) {
+    bits += Math.random()
+      .toString(2)
+      .substring(2, 50)
+  }
+  return bits.substring(0, numBits)
+}
+
+/**
+ * Produces a Montgomery reduction context that can be used to define and operate on numbers in Montgomery form
+ * for the given base.
+ *
+ * @param {bigint} base The modulus of the reduction context. Must be an odd number.
+ * @returns {MontgomeryReductionContext}
+ */
+function getReductionContext(base) {
+  if (!(base & ONE)) throw new Error(`base must be odd`)
+
+  // Select the auxiliary modulus r to be the smallest power of two greater than the base modulus
+  const numBits = bitLength(base)
+  const littleShift = numBits
+  const shift = BigInt(littleShift)
+  const r = ONE << shift
+
+  // Calculate the modular inverses of r (mod base) and base (mod r)
+  const rInv = invertPowerOfTwo(littleShift, base)
+  const baseInv = r - (((rInv * r - ONE) / base) % r) // From base*baseInv + r*rInv = 1  (mod r)
+
+  return { base, shift, r, rInv, baseInv }
+}
+
+/**
+ * Convert the given number into its Montgomery form, according to the given Montgomery reduction context.
+ *
+ * @param {bigint} n Any number
+ * @param {MontgomeryReductionContext} ctx The Montgomery reduction context to reduce into
+ * @returns {bigint} The Montgomery form of `n`
+ */
+function montgomeryReduce(n, ctx) {
+  return (n << ctx.shift) % ctx.base
+}
+
+// /**
+//  * Converts the given number _out_ of Montgomery form, according to the given Montgomery reduction context.
+//  *
+//  * @param {bigint} n A number in Montgomery form
+//  * @param {MontgomeryReductionContext} ctx The Montgomery reduction context to reduce out of
+//  * @returns {bigint} The (no longer Montgomery-reduced) number whose Montgomery form was `n`
+//  */
+// function invMontgomeryReduce(n, ctx) {
+//   return (n * ctx.rInv) % ctx.base
+// }
+
+/**
+ * Squares a number in Montgomery form.
+ *
+ * @param {bigint} n A number in Montgomery form
+ * @param {MontgomeryReductionContext} ctx The Montgomery reduction context to square within
+ * @returns {bigint} The Montgomery-reduced square of `n`
+ */
+function montgomerySqr(n, ctx) {
+  return montgomeryMul(n, n, ctx)
+}
+
+/**
+ * Multiplies two numbers in Montgomery form.
+ *
+ * @param {bigint} a A number in Montgomery form
+ * @param {bigint} b A number in Montgomery form
+ * @param {MontgomeryReductionContext} ctx The Montgomery reduction context to multiply within
+ * @returns {bigint} The Montgomery-reduced product of `a` and `b`
+ */
+function montgomeryMul(a, b, ctx) {
+  if (a === ZERO || b === ZERO) return ZERO
+
+  const rm1 = ctx.r - ONE
+  let unredProduct = a * b
+
+  const t = (((unredProduct & rm1) * ctx.baseInv) & rm1) * ctx.base
+  let product = (unredProduct - t) >> ctx.shift
+
+  if (product >= ctx.base) product -= ctx.base
+  else if (product < ZERO) product += ctx.base
+
+  return product
+}
+
+/**
+ * Calculates `n` to the power of `exp` in Montgomery form.
+ * While `n` must be in Montgomery form, `exp` should not.
+ *
+ * @param {bigint} n A number in Montgomery form; the base of the exponentiation
+ * @param {bigint} exp Any number (_not_ in Montgomery form)
+ * @param {MontgomeryReductionContext} ctx The Montgomery reduction context to exponentiate within
+ * @returns {bigint} The Montgomery-reduced result of taking `n` to exponent `exp`
+ */
+function montgomeryPow(n, exp, ctx) {
+  // Exponentiation by squaring
+  const expLen = BigInt(bitLength(exp))
+  let result = montgomeryReduce(ONE, ctx)
+  for (let i = ZERO, x = n; i < expLen; ++i, x = montgomerySqr(x, ctx)) {
+    if (exp & (ONE << i)) result = montgomeryMul(result, x, ctx)
+  }
+
+  return result
+}
+
+/** A record class to hold the result of primality testing. */
+// class PrimalityResult {
+//   /**
+//    * Constructs a result object from the given options
+//    * @param {PrimalityResultOptions} options
+//    */
+//   constructor({ probablePrime }) {
+//     this.probablePrime = probablePrime
+//   }
+// }
+
+/**
+ * Calculates the gcd of two positive bigints.
+ *
+ * @param {bigint} a The first number (must be positive)
+ * @param {bigint} b The second number (must be positive)
+ * @returns {bigint} gcd(a, b)
+ */
+function ugcd(a, b) {
+  if (a === b) return a
+  if (a === ZERO) return b
+  if (b === ZERO) return a
+
+  // Strip out any shared factors of two beforehand (to be re-added at the end)
+  let sharedTwoFactors = ZERO
+  while (!((a & ONE) | (b & ONE))) {
+    sharedTwoFactors++
+    a >>= ONE
+    b >>= ONE
+  }
+
+  while (a !== b && b > ONE) {
+    // Any remaining factors of two in either number are not important to the gcd and can be shifted away
+    while (!(a & ONE)) a >>= ONE
+    while (!(b & ONE)) b >>= ONE
+
+    // Standard Euclidean algorithm, maintaining a > b and avoiding division
+    if (b > a) [a, b] = [b, a]
+    else if (a === b) break
+
+    a -= b
+  }
+
+  // b is the gcd, after re-applying the shared factors of 2 removed earlier
+  return b << sharedTwoFactors
+}
+
+/**
+ * Ensures that all bases in the given array are valid for use in Miller-Rabin tests on the number `n = nSub + 1`.
+ * A base is valid if it is an integer in the range [2, n-2].
+ *
+ * If `bases` is null or undefined, it is ignored and null is returned.
+ * If `bases` is an array of valid bases, they will be returned as a new array, all coerced to BigInts.
+ * Otherwise, a RangeError will be thrown if any of the bases are outside the valid range, or a TypeError will
+ * be thrown if `bases` is neither an array nor null/undefined.
+ *
+ * @param {BigIntResolvable[] | null} bases The array of bases to validate
+ * @param {bigint} nSub One less than the number being primality tested
+ * @returns {bigint[] | null} An array of BigInts provided all bases were valid, or null if the input was null
+ */
+function validateBases(bases, nSub) {
+  if (bases == null) return null
+  if (!Array.isArray(bases)) throw new TypeError(`invalid bases option (must be an array)`);
+  // Ensure all bases are valid BigInts within [2, n-2]
+  return bases.map(b => {
+    if (typeof b !== "bigint") b = BigInt(b)
+    if (!(b >= TWO) || !(b < nSub)) throw new RangeError(`invalid base (must be in the range [2, n-2]): ${b}`)
+    return b
+  })
+}
+
+/**
+ * Computes (p1 * p2) mod modulus for numbers
+ * @param {Number} p1 - base
+ * @param {Number} p2 - base
+ * @param {Number} modulus - modulus
+ * @returns - return value: (p1 * p2) % modulus
+ */
+function modProductNumber (p1, p2, modulus) {
+  if (p1 > SAFE_SQRT || p2 > SAFE_SQRT) return Number(( BigInt(p1)*BigInt(p2) ) % BigInt(modulus))
+  else return (p1*p2) % modulus
+}
+
+/**
+ * Computes (base ^ 2) mod modulus for numbers
+ * @param {Number} base - base
+ * @param {Number} modulus - modulus
+ * @returns - return value: (base ** 2) % modulus
+ */
+function modSquaredNumber (base, modulus) {
+  if (base > SAFE_SQRT) return Number(( BigInt(base)**TWO ) % BigInt(modulus))
+  else return (base**2) % modulus
+}
+
+/**
+ * Computes (base ^ exponent) mod modulus for numbers, avoiding recursion because of large exponent
+ * @param {Number} base - base
+ * @param {Number} exponent - exponent
+ * @param {Number} modulus - modulus
+ * @returns - return value: (base ** exponent) % modulus
+ */
+function modPowNumber (base, exponent, modulus) {
+  let accumulator = 1
+  while (exponent != 0) {
+    if (exponent % 2 == 0) {
+      exponent = exponent / 2
+      base = modSquaredNumber(base, modulus)
+    } else {
+      exponent = exponent - 1
+      accumulator = modProductNumber(base, accumulator, modulus)
+    }
+  }
+  return accumulator
+}
+
+/**
+ * Computes (base ^ exponent) mod modulus for BigInts, avoiding recursion because of large exponent
+ * @param {bigint} base - base
+ * @param {bigint} exponent - exponent
+ * @param {bigint} modulus - modulus
+ * @returns - return value: (base ** exponent) % modulus
+ */
+function modPowBigint (base, exponent, modulus) {
+  let accumulator = ONE
+  while (exponent != ZERO) {
+    if (exponent % TWO == ZERO) {
+      exponent = exponent / TWO
+      base = (base**TWO) % modulus
+    } else {
+      exponent = exponent - ONE
+      accumulator = (base*accumulator) % modulus
+    }
+  }
+  return accumulator
+}
+
+/**
+ * Runs Miller-Rabin primality tests on `n` which can be a number, string, or a bigint.
+ * If `n` is a number/string smaller than Number.MAX_SAFE_INTEGER, then primalityTestNumber() is called.
+ * If `n` is a bigint/string larger than Number.MAX_SAFE_INTEGER, then primalityTestBigint() is called.
+ * @param {number|string|bigint} n - A number or bigint integer to be tested for primality.
+ * @param {PrimalityTestOptions?} options - optional arguments passed along to primalityTestBigint() if necessary
+ * @returns {boolean} true if all the primality tests passed, false otherwise
+ */
+function primalityTest(n, options) {
+  if (typeof n === 'number') return primalityTestNumber(n)
+  else if (typeof n === 'string') n = BigInt(n);
+
+  if (n < MAX_SAFE_INTEGER_BIGINT) return primalityTestNumber(Number(n))
+  return primalityTestBigint(n, options)
+}
+
+/**
+ * Runs deterministic Miller-Rabin primality test on number `n`
+ * @param {Number} n - A number be tested for primality.
+ * @returns {boolean} true if all the primality tests passed, false otherwise
+ */
+function primalityTestNumber(n) {
+  let bases
+  // Handle some small special cases
+  if (n < 2) return false // n = 0 or 1
+  else if (n < 4) return true // n = 2 or 3
+  else if (n % 2 == 0) return false // Quick short-circuit for other even n
+  else if (n < LIMIT_2) bases = INT_BASES.slice(0, 1)
+  else if (n < LIMIT_2_3) bases = INT_BASES.slice(0, 2)
+  else if (n < LIMIT_2_3_5) bases = INT_BASES.slice(0, 3)
+  else if (n < LIMIT_2_3_5_7) bases = INT_BASES.slice(0, 4)
+  else if (n < LIMIT_2_3_5_7_11) bases = INT_BASES.slice(0, 5)
+  else if (n < LIMIT_2_3_5_7_11_13) bases = INT_BASES.slice(0, 6)
+  else if (n < LIMIT_2_3_5_7_11_13_17) bases = INT_BASES.slice(0, 7)
+  else bases = INT_BASES.slice(0, 9)
+
+  let nSub = n - 1
+  let r = 0
+  let d = nSub
+  while (d % 2 == 0) {
+    d = d / 2
+    r += 1
+  }
+
+  for (let round = 0; round < bases.length; round++) {
+    let base = bases[round]
+    
+    // Normal Miller-Rabin method => FAST for smaller numbers!
+    let modularpower = modPowNumber(base, d, n)
+    if (modularpower != 1) {
+      for (let i = 0, x = modularpower;  x!= nSub; i += 1, x = modSquaredNumber(x,n)) {
+        if (i == r - 1) return false
+      }
+    }
+  }
+  
+  return true
+}
+
+/**
+ * Runs probabilistic Miller-Rabin primality tests on bigint `n` using randomly-chosen bases, to determine with high probability whether `n` is a prime number.
+ *
+ * @param {bigint} n A Bigint integer to be tested for primality.
+ * @param {PrimalityTestOptions?} options An object specifying the `numRounds` and/or `findDivisor` options.
+ *   - `numRounds` is a positive integer specifying the number of random bases to test against.
+ *    If none is provided, a reasonable number of rounds will be chosen automatically to balance speed and accuracy.
+ *   - `bases` is an array of integers to use as the bases for Miller-Rabin testing. If this option
+ *    is specified, the `numRounds` option will be ignored, and the maximum number of testing rounds will equal `bases.length` (one round
+ *    for each given base). Every base provided must lie within the range [2, n-2] (inclusive) or a RangeError will be thrown.
+ *    If `bases` is specified but is not an array, a TypeError will be thrown.
+ *   - `findDivisor` is a boolean specifying whether to calculate and return a divisor of `n` in certain cases where this is
+ *    easily possible (not guaranteed). Set this to false to avoid extra calculations if a divisor is not needed. Defaults to `true`.
+ *   - `useMontgomery` specifies whether the Montgomery reduction context for faster modular exponentiation should be used.
+ *     If left undefined, it is set automatically (recommended).
+ * @returns {boolean} true if all the primality tests passed, false otherwise
+ */
+function primalityTestBigint(
+  n,
+{ numRounds, bases, findDivisor = true, useMontgomery} = {}
+) {
+  // Handle some small special cases
+  if (n < TWO) return false // n = 0 or 1
+  else if (n < FOUR) return true // n = 2 or 3
+  else if (!(n & ONE)) return false // Quick short-circuit for other even n
+  else if (n < LIMIT_DETERMINISM) bases = BIGINT_BASES
+
+  const nBits = bitLength(n)
+  const nSub = n - ONE
+
+  // Represent n-1 as d * 2^r, with d odd
+  const r = twoMultiplicity(nSub) // Multiplicity of prime factor 2 in the prime factorization of n-1
+  const d = nSub >> r // The result of factoring out all powers of 2 from n-1
+
+  // Either use the user-provided list of bases to test against, or determine how many random bases to test
+  const validBases = validateBases(bases, nSub)
+  if (validBases != null) numRounds = validBases.length
+  else if (numRounds == null || numRounds < 1) {
+    // If the number of testing rounds was not provided, pick a reasonable one based on the size of n
+    // Larger n have a vanishingly small chance to be falsely labelled probable primes, so we can balance speed and accuracy accordingly
+    numRounds = getAdaptiveNumRounds(nBits)
+  }
+
+  let baseIndex = 0 // Only relevant if the user specified a list of bases to use
+
+  // if useMontgomery is not specified, it will be set according to the cutoff at LOWER_LIMIT_MONTGOMMERY
+  if (useMontgomery === undefined) {
+    if (n < LOWER_LIMIT_MONTGOMMERY) useMontgomery = false
+    else useMontgomery = true
+  }
+
+  if (useMontgomery) { // Faster for larger numbers (like above 1e30)
+    // Convert into a Montgomery reduction context for faster modular exponentiation
+    const reductionContext = getReductionContext(n)
+    const oneReduced = montgomeryReduce(ONE, reductionContext) // The number 1 in the reduction context
+    const nSubReduced = montgomeryReduce(nSub, reductionContext) // The number n-1 in the reduction context
+
+    for (let round = 0; round < numRounds; round++) {
+      let base
+      if (validBases != null) {
+        // Use the next user-specified base
+        base = validBases[baseIndex]
+        baseIndex++
+      } else {
+        // Select a random base to test
+        do {
+          base = BigInt("0b" + getRandomBitString(nBits))
+        } while (!(base >= TWO) || !(base < nSub)) // The base must lie within [2, n-2]
+      }
+
+      // Check whether the chosen base has any factors in common with n (if so, we can end early)
+      if (findDivisor) {
+        const gcd = ugcd(n, base)
+        if (gcd !== ONE) return false // Found a factor of n, so no need for further primality tests
+      }
+
+      const baseReduced = montgomeryReduce(base, reductionContext)
+      let x = montgomeryPow(baseReduced, d, reductionContext)
+      if (x === oneReduced || x === nSubReduced) continue // The test passed: base^d = +/-1 (mod n)
+
+      // Perform the actual Miller-Rabin loop
+      let i, y
+      for (i = ZERO; i < r; i++) {
+        y = montgomerySqr(x, reductionContext)
+
+        if (y === oneReduced) return false // The test failed: base^(d*2^i) = 1 (mod n) and thus cannot be -1 for any i
+        else if (y === nSubReduced) {
+          // The test passed: base^(d*2^i) = -1 (mod n) for the current i
+          // So n is a strong probable prime to this base (though n may still be composite)
+          return true
+        }
+        x = y
+      }
+
+      // No value of i satisfied base^(d*2^i) = +/-1 (mod n)
+      // So this base is a witness to the guaranteed compositeness of n
+      if (i === r) return false
+    }
+    return true
+  } else { // Use Miller-Robin method (faster for smaller numbers, like below 1e30)
+    for (let round = 0; round < numRounds; round++) {
+      let base
+      if (validBases != null) {
+        // Use the next user-specified base
+        base = validBases[baseIndex]
+        baseIndex++
+      } else {
+        // Select a random base to test
+        do {
+          base = BigInt("0b" + getRandomBitString(nBits))
+        } while (!(base >= TWO) || !(base < nSub)) // The base must lie within [2, n-2]
+      }
+
+      // Check whether the chosen base has any factors in common with n (if so, we can end early)
+      if (findDivisor) {
+        const gcd = ugcd(n, base)
+        if (gcd !== ONE) return false // Found a factor of n, so no need for further primality tests
+      }
+
+      // normal Miller-Rabin
+      let modularpower = modPowBigint(base, d, n)
+      if (modularpower != ONE) {
+        for (let i = ZERO, x = modularpower;  x!= nSub; i += ONE, x = (x**TWO) % n) {
+          if (i == r - ONE) return false
+        }
+      }
+    }
+    return true
+  }
+}
+
+/**
+ * Calculates the length of `n` in bits.
+ *
+ * @param {bigint} n Any positive integer
+ * @returns {number} The number of bits required to encode `n`
+ */
+function bitLength(n) {
+  // Surprisingly, string conversion seems to be the most performant way to get the bit length of a BigInt at present...
+  return n.toString(2).length
+}
+
+/**
+ * Determines an appropriate number of Miller-Rabin testing rounds to perform based on the size of the
+ * input number being tested. Larger numbers generally require fewer rounds to maintain a given level
+ * of accuracy.
+ *
+ * @param {number} inputBits The number of bits in the input number.
+ * @returns {number} How many rounds of testing to perform.
+ */
+function getAdaptiveNumRounds(inputBits) {
+  if (inputBits > 1000) return 2
+  else if (inputBits > 500) return 3
+  else if (inputBits > 250) return 4
+  else if (inputBits > 150) return 5
+  else return 6
+}
+
+
+////////////////////////////////////////////////////////////////////////////////////////////////////////
+// Everything below this line is only for testing purposes
+////////////////////////////////////////////////////////////////////////////////////////////////////////
+
+
+// Get the mathjs module via "npm install mathjs"
+let mathjs = require('mathjs');
+
+let prime1 = 11;
+let prime2 = BigInt("34260522533194312141699016768017376046579370858274371908475849");
+let prime3 = BigInt("24609615439855545007865829059894825853255339682863740988001");
+let prime4 = BigInt("10000000000000000000000000000000000000000000000000000000000000000000000000000000000000000000000000267");
+let largecomposite = prime2*prime3;
+
+function run_basic_tests(){
+  console.log("prime1 is prime? " + primalityTest(prime1));
+  console.log("prime2 is prime? " + primalityTest(prime2));
+  console.log("prime3 is prime? " + primalityTest(prime3));
+  console.log("prime4 is prime? " + primalityTest(prime4));
+  console.log("Product of prime2 and prime3 is prime? " + primalityTest(largecomposite));
+  console.log("Stupidly large composite is prime? " + primalityTest(BigInt("10") ** BigInt("1000") + BigInt("13")));
+}
+run_basic_tests();
+
+function test_for_errors(){
+  let erroramount = 0;
+  let N_TESTS = 1000;
+  for (let i = 0; i< N_TESTS; i++){
+    if (primalityTest(largecomposite)) erroramount++;
+  }
+  console.log("Consistency test. Number of false positives after " + N_TESTS + " tests: " + erroramount);
+}
+test_for_errors(largecomposite);
+
+function speed_test(){
+  let N_START = 10n**10n;
+  let N_STEPS = 10n**5n;
+  let timer = Date.now();
+  for (let i = N_START; i< N_START + N_STEPS; i+= 1n){
+    primalityTest(i, {useMontgomery: false});
+  }
+  console.log(`Speed test. Time ellapsed: ${(Date.now()-timer)/1000}s`);
+}
+speed_test();
+
+function mathjs_speed_test(){
+  let N_START = 10**10;
+  let N_STEPS = 10**5;
+  let timer = Date.now();
+  for (let i = N_START; i< N_START + N_STEPS; i+= 1){
+    mathjs.isPrime(i);
+  }
+  console.log(`Mathjs speed test. Time ellapsed: ${(Date.now()-timer)/1000}s`);
+}
+mathjs_speed_test();
+
+// Test this program for correctness with mathjs library
+function test_program(){
+  let i = 10**12 + 1;
+  while(true) {
+    let isprime_thisprogram = primalityTest(i);
+    let isprime_mathjs = mathjs.isPrime(i);
+    if (isprime_thisprogram != isprime_mathjs){
+      console.log(`Program fails for number ${i}`);
+      console.log(isprime_thisprogram);
+      console.log(isprime_mathjs);
+      break;
+    } else if(i % 10000 == 0){
+      console.log(`Numbers up to ${i} tested`);
+    }
+    i += 1;
+  }
+}
+// test_program();
+